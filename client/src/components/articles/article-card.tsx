import { Link } from "wouter";
import { Article } from "@shared/schema";
import { ROUTES } from "@/lib/constants";
import { formatDate } from "@/lib/utils";
import { Button } from "@/components/ui/button";
import { getImageUrl, getPhotoUrl } from "@/lib/image-helper";

interface ArticleCardProps {
  article: Article;
}

export function ArticleCard({ article }: ArticleCardProps) {
  // Use imageUrl from MainImageLink or fall back to placeholder
  const imageSource = article.imageUrl ? getImageUrl(article.imageUrl) : '/api/images/placeholder';
  console.log(`Article ${article.id} - Using imageUrl: ${article.imageUrl || 'Not available, using placeholder'}`);

  return (
    <Link href={`/articles/${article.id}`} className="block h-full">
<<<<<<< HEAD
      <div className="article-card bg-pink-50 rounded-lg shadow-lg overflow-hidden flex flex-col h-full group cursor-pointer hover:shadow-xl transition-shadow">
=======
      // i think this is the code to change article card bg color if this needs to be fixed later on
      <div className="article-card bg-[#FDEBF3] rounded-lg shadow-lg overflow-hidden flex flex-col h-full group cursor-pointer hover:shadow-xl transition-shadow">
>>>>>>> ae40a791
        <div className="relative">
          <img 
            src={imageSource} 
            alt={article.title} 
            className="h-48 w-full object-contain bg-pink-100/50"
            onError={(e) => {
              const target = e.target as HTMLImageElement;
              console.error(`Failed to load image: ${target.src}`);
              target.src = '/api/images/placeholder';
            }}
          />
          <div className="article-overlay absolute inset-0 bg-primary bg-opacity-40 opacity-0 flex items-center justify-center transition-opacity duration-300 group-hover:opacity-100">
            <div>
              <Button 
                className="bg-white text-primary font-quicksand font-bold py-2 px-4 rounded-full shadow-lg transition-colors hover:bg-pinky-dark hover:text-white"
              >
                Read More
              </Button>
            </div>
          </div>
        </div>
        <div className="p-4 flex-grow">
          <h2 className="font-quicksand font-bold text-xl mb-2 text-pinky-dark min-h-[3rem] line-clamp-2">
            {article.title}
          </h2>
          <p className="text-gray-600 text-sm mb-4 min-h-[4rem] line-clamp-3">
            {article.description}
          </p>
        </div>
        <div className="px-4 pb-4 mt-auto flex justify-between items-center">
          <div className="text-xs">
            <p className="text-primary font-semibold">{article.name}</p>
            <p className="text-gray-500">{formatDate(article.publishedAt)}</p>
          </div>
        </div>
      </div>
    </Link>
  );
}<|MERGE_RESOLUTION|>--- conflicted
+++ resolved
@@ -16,12 +16,10 @@
 
   return (
     <Link href={`/articles/${article.id}`} className="block h-full">
-<<<<<<< HEAD
+
       <div className="article-card bg-pink-50 rounded-lg shadow-lg overflow-hidden flex flex-col h-full group cursor-pointer hover:shadow-xl transition-shadow">
-=======
-      // i think this is the code to change article card bg color if this needs to be fixed later on
-      <div className="article-card bg-[#FDEBF3] rounded-lg shadow-lg overflow-hidden flex flex-col h-full group cursor-pointer hover:shadow-xl transition-shadow">
->>>>>>> ae40a791
+
+
         <div className="relative">
           <img 
             src={imageSource} 
