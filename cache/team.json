{
  "data": [
    {
      "id": "rec1",
      "name": "Sarah Johnson",
      "role": "Editor-in-Chief",
      "bio": "Comedy writer and feminist scholar with a passion for empowering women through humor.",
      "imageUrl": "/api/images/https%3A%2F%2Fimages.unsplash.com%2Fphoto-1494790108377-be9c29b29330%3Fixlib%3Drb-1.2.1%26auto%3Dformat%26fit%3Dcrop%26w%3D800%26q%3D80",
      "imageType": "url",
      "imagePath": null,
      "authorSub": [
<<<<<<< HEAD
        "sample-article-1",
        "sample-article-2"
      ],
      "photoSub": [
        "sample-photo-1"
=======
        "recedaVMAL942KFGc",
        "recfQeaIeF6LK6Zyg",
        "recfJB6XsYhyFNvjU"
      ]
    },
    {
      "id": "recZtkL9mFlnEVuka",
      "name": "Adrianna Egan",
      "role": "Writer",
      "bio": "first time using photoshop, kinda nervous",
      "imageUrl": "",
      "imageType": "url",
      "imagePath": null
    },
    {
      "id": "recqzeh29YuQiTSz3",
      "name": "Adrianna Uykan",
      "role": "Writer",
      "bio": "Adrianna is a sophomore studying Chemistry and Journalism! She loves music, Yankees baseball, and making really bad edits on Picsart 😛\n",
      "imageUrl": "",
      "imageType": "url",
      "imagePath": null,
      "photoSub": [
        "recAjCPTx2OJK9KVU",
        "recuhMwyTcaayrf9h",
        "recXfuYm7dCnXCcyF",
        "rec8UnN6O1G6w7iwG"
      ]
    },
    {
      "id": "recBzpFyNxvxVDPFv",
      "name": "Aidan Fairchild-Sandoval",
      "role": "Writer",
      "bio": "I love Jawed!\n",
      "imageUrl": "",
      "imageType": "url",
      "imagePath": null,
      "authorSub": [
        "recsW3p3JlkI2yiYl",
        "recucl9QbQsvgViZo",
        "recaWRNCANRkeTxYF",
        "recu3nRER1QvayQa5",
        "rec5EXyPrJTabMlYY",
        "recKguQsiHP8cMZJE",
        "recw4Zbm225axjGv5",
        "recSeKhpNtcZC98VM",
        "recGBxRFhrVVnOSSc"
      ]
    },
    {
      "id": "recNuVghNDeoT2Ukz",
      "name": "Aidan Fairchild-Sandoval",
      "role": "Writer",
      "bio": "Qualifications: Hot, Gay, and Brown",
      "imageUrl": "",
      "imageType": "url",
      "imagePath": null
    },
    {
      "id": "recalhUBu9vDRaZM5",
      "name": "Alex Peplinski",
      "role": "Writer",
      "bio": "Alex is a sophomore from Dallas, TX studying biology on the pre-med track. In his free time, he plays the drums, sings in an a cappella group, and even writes sometimes. ",
      "imageUrl": "",
      "imageType": "url",
      "imagePath": null
    },
    {
      "id": "recYVzIBtSDdFzydc",
      "name": "Alexandra Burke",
      "role": "Special Projects",
      "bio": "Hi! I’m Alexandra and I help with social media and special projects for The Pinky Toe! I’m a film and television student at Boston University and a part of the Kilichand Honors College.",
      "imageUrl": "",
      "imageType": "url",
      "imagePath": null
    },
    {
      "id": "recn9SH70SlhqaKPt",
      "name": "Allison Groves",
      "role": "Writer",
      "bio": "Hello! I’m Allison and I am a sophomore engineering and physics student at BU. I like long walks on the beach, being right, Bean the dog, and people who make their own chain mail. I don’t like men who read Sylvia Plath. Live long The Pinky Toe. ",
      "imageUrl": "",
      "imageType": "url",
      "imagePath": null
    },
    {
      "id": "recb56Cqkrk4CEz66",
      "name": "ā̶͖̮̯̙̦̻̬̜͇͕̀̽̓̏̈́̏̓̄n̵̬̔̐o̷̱̯̳͔̱̒͗̇̇ͅn̸̛̤̰̈́̓̒̓͊̈͆̏͠y̸̨̢̰̠̳̝͚͈̙͉̒̀̑̔͆̅̏͝m̶̤̾̒̈́͆͋̈o̶̡̨̘̺̘̣̎͐̀̈̕͜͠u̸̬̬͈̺̩̺͎̐̃ś̴̛̛͖̺̠̼͎͛͒͐͌͆̚",
      "role": "E-Board",
      "bio": "\"And who am I? That's a secret I'll never tell...\"",
      "imageUrl": "",
      "imageType": "url",
      "imagePath": null,
      "authorSub": [
        "recj7xlAfp7s7rrR2",
        "recv6qWhfSEASNWFZ",
        "recpwIhW9uEYCmjxP",
        "recrtyzS4I8tWSZh9",
        "recTQwqoTpmzflE4W",
        "reclMxmS6QKgVzwEY",
        "recXdZqiuK3WGrXrB",
        "rec2kbiCZuowebSjG",
        "recayZL1twQt5Zx6Z",
        "recKI6t6VARvixyTR",
        "recP7mKyQluIjnn7f",
        "recop8Ui1vgkXv4J4",
        "recZ9B8rROf67jQGp",
        "recD4av5Td4ww0eg5",
        "rec4SnBYuCJ30zX7D",
        "recEXqJnuZXuXHLi7",
        "recv0MVsHOGeZDFrD",
        "reck1otRde60Hljyg",
        "recqXnKerjLVNrCDJ",
        "recEKQltiwKfyn9lD",
        "recLy6WsOqR3jKuFZ",
        "recWuzh6A1Q1xVPoN",
        "rec5UBfOTf4Tstduy",
        "recNvTvYiLQKIqaIG"
      ],
      "photoSub": [
        "recpJPXY4Kv85HeNK",
        "recj7xlAfp7s7rrR2",
        "recsW3p3JlkI2yiYl",
        "recd3vObvDdf2zkCd",
        "recqWG2TB9vBKrPs5",
        "recucl9QbQsvgViZo",
        "rectD871phxWz5wnL",
        "recPsCUgwPiNHtaUU",
        "recr9sW7qrFCQgO20",
        "rec4SnBYuCJ30zX7D",
        "rec2Bg74HMqTCCBNx",
        "recVTm5CZUjUMybxF",
        "rec9RoyGmN6ewlKfO",
        "recqv92nLW3CAQs9H",
        "recmDBYKCphtikHij",
        "reccNWfXGOLzeMrMM",
        "recY30NungwEfWEbd",
        "recEXqJnuZXuXHLi7",
        "recfnbE0T0qYfqt9E",
        "recIvqHmrXO8aEfVm",
        "recfGgRSmED4MuRce",
        "rec9VM3surMszV913",
        "recMaSCJDBIbPjFz8",
        "rec9goJ62DEMuv3He",
        "recvGnv4rkieTsnrp",
        "recgzrjlNbhnSTIiQ",
        "recZ9B8rROf67jQGp",
        "recP7mKyQluIjnn7f",
        "recZvw6R8g5R4wFX1",
        "recZKxTThO1Y4TiDY",
        "reclbSYzNzXvELMrL",
        "rechU8eOElJT0NKSM",
        "recu3nRER1QvayQa5",
        "recayZL1twQt5Zx6Z",
        "recrATeKeR0MzsId9",
        "recO4dxuuNtdiWVzj",
        "recApARAqXjZghKsa",
        "recrtyzS4I8tWSZh9",
        "recfQeaIeF6LK6Zyg",
        "recrBzF25lXGjrpJX",
        "recD4av5Td4ww0eg5",
        "recop8Ui1vgkXv4J4",
        "rec0dBv2iMdSt2YS8",
        "recm3ncACJMqkEAv6",
        "recURHoQeIAa2gNNA",
        "rec5EXyPrJTabMlYY",
        "recEKQltiwKfyn9lD",
        "rec8YrOXZlGTRVbo7",
        "recIEAPzfTZ7UkSJc",
        "reci4FOenGXR6uYz5",
        "recpLGBj4dJA5YkJp",
        "reclMxmS6QKgVzwEY",
        "recXdZqiuK3WGrXrB",
        "recGOSexZqhrDRBcB",
        "recpwIhW9uEYCmjxP",
        "recaWRNCANRkeTxYF",
        "recwVGsbn55yvAWMW",
        "rec6Z60kzn1VR4eMC",
        "rec2kbiCZuowebSjG",
        "recpETc8UeQ7QTriz",
        "recBwPx8YjotwpQCK",
        "recqXnKerjLVNrCDJ",
        "recWuzh6A1Q1xVPoN"
      ]
    },
    {
      "id": "reclsRu8t2z2EyDOh",
      "name": "Ariana Beck",
      "role": "Writer",
      "bio": "I love Jawed!\n",
      "imageUrl": "",
      "imageType": "url",
      "imagePath": null,
      "authorSub": [
        "recsR1NjQpY119N4a",
        "recQgVsmzZrsLuhEb"
      ]
    },
    {
      "id": "recI5LBEnOBuZZUJ1",
      "name": "Ava Carrel",
      "role": "Writer",
      "bio": "It’s pretty cool that you think I’m cool too",
      "imageUrl": "",
      "imageType": "url",
      "imagePath": null,
      "authorSub": [
        "recTIzaejYQEFFVVQ",
        "recFSJnS6SZIGN0gZ",
        "rec6Z60kzn1VR4eMC",
        "recCHDREnidotY0vt",
        "reclbSYzNzXvELMrL",
        "recfHHVDcKjty12ob",
        "recfnbE0T0qYfqt9E"
      ]
    },
    {
      "id": "recUcvTwnaTRTU02g",
      "name": "Ava Rubin",
      "role": "Writer",
      "bio": "I love Jawed!\n",
      "imageUrl": "",
      "imageType": "url",
      "imagePath": null,
      "authorSub": [
        "recAjCPTx2OJK9KVU",
        "recdaDlsxX43yuP7h",
        "recbE7G1vBSQyVY8j"
      ]
    },
    {
      "id": "recNtyaPlcfSLzovt",
      "name": "Bella Hill",
      "role": "Writer",
      "bio": "Bella likes to run, read, spend $8 on shitty lattes, and laugh.",
      "imageUrl": "",
      "imageType": "url",
      "imagePath": null,
      "authorSub": [
        "reca4B9PTtmOGxJxN",
        "recm3ncACJMqkEAv6",
        "rec8YrOXZlGTRVbo7"
      ]
    },
    {
      "id": "recDEIRQvZwfGlCrs",
      "name": "Bridget Fekety",
      "role": "Writer",
      "bio": "I love Jawed!\n",
      "imageUrl": "",
      "imageType": "url",
      "imagePath": null,
      "authorSub": [
        "rectTxQD0lJKGt6t5"
      ]
    },
    {
      "id": "recHvFBgqSTJF9jNw",
      "name": "Caterina Terrizz",
      "role": "Writer",
      "bio": "I love Jawed!\n",
      "imageUrl": "",
      "imageType": "url",
      "imagePath": null,
      "photoSub": [
        "recw4Zbm225axjGv5",
        "rec8qnAFSu1UlnbSg"
>>>>>>> 36791ba3
      ]
    },
    {
      "id": "rec2",
      "name": "Emily Rodriguez",
      "role": "Lead Writer",
      "bio": "Comedian and essayist focusing on intersectional feminism and representation in media.",
      "imageUrl": "/api/images/https%3A%2F%2Fimages.unsplash.com%2Fphoto-1508214751196-bcfd4ca60f91%3Fixlib%3Drb-1.2.1%26auto%3Dformat%26fit%3Dcrop%26w%3D800%26q%3D80",
      "imageType": "url",
      "imagePath": null,
      "authorSub": [
<<<<<<< HEAD
        "sample-article-3",
        "sample-article-4",
        "sample-article-5"
      ],
      "photoSub": [
        "sample-photo-2",
        "sample-photo-3"
=======
        "recr9sW7qrFCQgO20",
        "recApARAqXjZghKsa",
        "reci4FOenGXR6uYz5",
        "rec9goJ62DEMuv3He"
      ]
    },
    {
      "id": "rec3k3RIP9NdImFyk",
      "name": "Claire Zhang",
      "role": "Writer",
      "bio": "I love Jawed!\n",
      "imageUrl": "",
      "imageType": "url",
      "imagePath": null,
      "authorSub": [
        "recfGgRSmED4MuRce",
        "rec8qnAFSu1UlnbSg"
      ]
    },
    {
      "id": "rec88YjXPMLGjvF98",
      "name": "Devansh Vajpay",
      "role": "Writer",
      "bio": "I love Jawed!\n",
      "imageUrl": "",
      "imageType": "url",
      "imagePath": null
    },
    {
      "id": "recepv49p3G2oFgi5",
      "name": "Doran Steinfeld",
      "role": "Writer",
      "bio": "the most famous person you've never met\n",
      "imageUrl": "",
      "imageType": "url",
      "imagePath": null,
      "authorSub": [
        "recqWG2TB9vBKrPs5",
        "rec7cFUCahtSZrUk5",
        "recBG3vATYCdHnNtV",
        "recZvw6R8g5R4wFX1",
        "recrATeKeR0MzsId9",
        "recuhMwyTcaayrf9h",
        "recW5HnXSUGwtT1aP",
        "recbmrNMi8ZpXXmJE"
      ]
    },
    {
      "id": "recl1loLCq8sm7NHd",
      "name": "Eli Lynch",
      "role": "Writer",
      "bio": "I love Jawed!\n",
      "imageUrl": "",
      "imageType": "url",
      "imagePath": null
    },
    {
      "id": "recNwxpWgzmS6Ts1F",
      "name": "Elizabeth Morearty",
      "role": "Writer",
      "bio": "I love Jawed!\n",
      "imageUrl": "",
      "imageType": "url",
      "imagePath": null,
      "photoSub": [
        "recg8tRoSEzgtbQVm",
        "recg4PnGPv2x6WmXe",
        "recy5YPSOCP1Lelpk",
        "recKOk3k8L79JP6YJ",
        "rec7hS0r7SWLoKJm0",
        "recRlv2TFb1GLD6CX",
        "recW5HnXSUGwtT1aP",
        "recE5pKivsH3syL0L",
        "recQgVsmzZrsLuhEb",
        "recRV7JdEc7Y9OaIa",
        "reczb1AUBnpSNbxYl",
        "recGBxRFhrVVnOSSc",
        "recwuf2fJS7PVvwZ7"
      ]
    },
    {
      "id": "recHxXPZOKZWkR0u6",
      "name": "Ellie Tiwari",
      "role": "Writer",
      "bio": "I love lying!",
      "imageUrl": "",
      "imageType": "url",
      "imagePath": null
    },
    {
      "id": "reclVuOApEAZPwIf3",
      "name": "Emma Santos",
      "role": "Writer",
      "bio": "I love Jawed!\n",
      "imageUrl": "",
      "imageType": "url",
      "imagePath": null,
      "authorSub": [
        "recpLGBj4dJA5YkJp",
        "recQNJenq5Y2qU4FD",
        "recrBzF25lXGjrpJX",
        "recEhUq9y6VGa76xp",
        "recMaSCJDBIbPjFz8",
        "recscaECzXSMnY1ND"
>>>>>>> 36791ba3
      ]
    },
    {
      "id": "rec3",
      "name": "Jessica Lee",
      "role": "Staff Writer",
      "bio": "Cultural critic and humor writer exploring gender politics through a satirical lens.",
      "imageUrl": "/api/images/https%3A%2F%2Fimages.unsplash.com%2Fphoto-1581992652564-44c42f5ad3ad%3Fixlib%3Drb-1.2.1%26auto%3Dformat%26fit%3Dcrop%26w%3D800%26q%3D80",
      "imageType": "url",
      "imagePath": null,
      "authorSub": [
        "sample-article-6"
      ],
      "photoSub": [
<<<<<<< HEAD
        "sample-photo-4",
        "sample-photo-5"
      ]
    }
  ],
  "timestamp": 1762104647109
=======
        "recMzm4xyOTAIOUv8"
      ]
    },
    {
      "id": "recptCJeiYY4oJtxu",
      "name": "Lily Beaudion",
      "role": "Writer",
      "bio": "I love Jawed!\n",
      "imageUrl": "",
      "imageType": "url",
      "imagePath": null
    },
    {
      "id": "recZDtJSX5KOLTgH4",
      "name": "Lindsay Lee",
      "role": "Writer",
      "bio": "I love Jawed!\n",
      "imageUrl": "",
      "imageType": "url",
      "imagePath": null,
      "photoSub": [
        "reckZsvL5sxi3Iut7"
      ]
    },
    {
      "id": "recIFn7416d22TIyp",
      "name": "Lizzy Morearty",
      "role": "Writer",
      "bio": "grande pink drink no fruit add-ins",
      "imageUrl": "",
      "imageType": "url",
      "imagePath": null
    },
    {
      "id": "recdzQhTdgxNMTV4M",
      "name": "Lucy Wang",
      "role": "Dev",
      "bio": "Hey there! I'm Lucy from \"the Website Team\" at Pinky Toe! I might not be good at writing jokes, but I am good at writing code (usually for websites, like the one you're on right now!), and that's what I do here too. Quick! Pop quiz: you can usually find Lucy... A. Debugging her own code, B. Trying to not anger the geese in Boston Common, C. Choosing C as the correct answer, D. Speed-walking somewhere because she's late (again)",
      "imageUrl": "",
      "imageType": "url",
      "imagePath": null
    },
    {
      "id": "recYigetjlh094xGR",
      "name": "Maddie lam",
      "role": "Writer",
      "bio": "I get a little sillay\n",
      "imageUrl": "",
      "imageType": "url",
      "imagePath": null,
      "photoSub": [
        "rec5qvTL1nMoz6iKW",
        "recfoGKRrYhgZoTeZ"
      ]
    },
    {
      "id": "recQWHet2vNmYMXRW",
      "name": "Maddie lam\n",
      "role": "Writer",
      "bio": "I love Jawed!\n",
      "imageUrl": "",
      "imageType": "url",
      "imagePath": null,
      "photoSub": [
        "reccvb6PlIVfxtpN2",
        "recmqHtMe6DhCma0a",
        "recOlI3fUexIc2CI4",
        "rec6rPIDoZBeteIPC"
      ]
    },
    {
      "id": "recAif1lt3Y0LaCXl",
      "name": "Maggie McNeir",
      "role": "Writer",
      "bio": "I love Jawed!\n",
      "imageUrl": "",
      "imageType": "url",
      "imagePath": null,
      "authorSub": [
        "recpETc8UeQ7QTriz",
        "recRn2sFqOabi55fd"
      ]
    },
    {
      "id": "rec5bQsLcWPydLOWN",
      "name": "Mandy",
      "role": "Writer",
      "bio": "I love Jawed!\n",
      "imageUrl": "",
      "imageType": "url",
      "imagePath": null,
      "authorSub": [
        "recMzm4xyOTAIOUv8",
        "recE5pKivsH3syL0L"
      ]
    },
    {
      "id": "recFse2sXqIInie5p",
      "name": "Marissa Gilbert",
      "role": "Writer",
      "bio": "I love Jawed!\n",
      "imageUrl": "",
      "imageType": "url",
      "imagePath": null,
      "authorSub": [
        "recrw6PJnxqaHk1iD",
        "recy5YPSOCP1Lelpk",
        "recIvqHmrXO8aEfVm"
      ]
    },
    {
      "id": "recWk21AruS7hhgkQ",
      "name": "Martin Akamine",
      "role": "Writer",
      "bio": "I love Jawed!\n",
      "imageUrl": "",
      "imageType": "url",
      "imagePath": null,
      "authorSub": [
        "recmDBYKCphtikHij",
        "recvGnv4rkieTsnrp",
        "rec7hS0r7SWLoKJm0",
        "recRV7JdEc7Y9OaIa"
      ]
    },
    {
      "id": "recfJ29zsXVWwTE02",
      "name": "Maya Bride",
      "role": "Writer",
      "bio": "I love Jawed!\n",
      "imageUrl": "",
      "imageType": "url",
      "imagePath": null,
      "authorSub": [
        "recS4Jp5wdNISD1z6",
        "rec0dBv2iMdSt2YS8",
        "recmqHtMe6DhCma0a",
        "rec9VM3surMszV913",
        "recOlI3fUexIc2CI4"
      ],
      "photoSub": [
        "recSeKhpNtcZC98VM"
      ]
    },
    {
      "id": "recbDt4DraBAQuOAo",
      "name": "Mirna Benavente",
      "role": "Writer",
      "bio": "I love Jawed!\n",
      "imageUrl": "",
      "imageType": "url",
      "imagePath": null,
      "authorSub": [
        "recd3vObvDdf2zkCd",
        "recg8tRoSEzgtbQVm",
        "recqv92nLW3CAQs9H",
        "recwVGsbn55yvAWMW",
        "recBVbY2a6WJw7kBT",
        "recmmEXKGfgT3KL2r",
        "recgzrjlNbhnSTIiQ",
        "recKOk3k8L79JP6YJ"
      ]
    },
    {
      "id": "recuDmwmUJD3DYr8k",
      "name": "Molly Doherty",
      "role": "Dev",
      "bio": "Hi! I'm Molly, and I'm in website and special projects for Pinky Toe and Bunion! I love vanilla sweet cream cold brews, reading, and karma.",
      "imageUrl": "",
      "imageType": "url",
      "imagePath": null
    },
    {
      "id": "rec5X2D8IxmI20inQ",
      "name": "Nico Jackson",
      "role": "Dev",
      "bio": "hi!! if anything on the website is broken it is not my fault do not ask me about it <3",
      "imageUrl": "",
      "imageType": "url",
      "imagePath": null
    },
    {
      "id": "recApV3QZzCGPxBwN",
      "name": "Noel Leibly ",
      "role": "Writer",
      "bio": "I love Jawed!\n",
      "imageUrl": "",
      "imageType": "url",
      "imagePath": null
    },
    {
      "id": "reca5fqXloJcJLHhY",
      "name": "Ogenna Oraedu",
      "role": "Writer",
      "bio": "I love Jawed!\n",
      "imageUrl": "",
      "imageType": "url",
      "imagePath": null,
      "authorSub": [
        "reccNWfXGOLzeMrMM",
        "recY30NungwEfWEbd",
        "recURHoQeIAa2gNNA",
        "recNQwXrsuIlupR8X",
        "reciQHoCHWH35hkrc",
        "recg4PnGPv2x6WmXe",
        "recRlv2TFb1GLD6CX",
        "reczb1AUBnpSNbxYl",
        "rec6rPIDoZBeteIPC"
      ]
    },
    {
      "id": "recZVbCyEm2CjBBGv",
      "name": "Paige Schwartz",
      "role": "Writer",
      "bio": "I love Jawed!\n",
      "imageUrl": "",
      "imageType": "url",
      "imagePath": null,
      "authorSub": [
        "recQVDnw8VLXdQFgj",
        "rec8UnN6O1G6w7iwG"
      ]
    },
    {
      "id": "reccJ5e3hDhP639kD",
      "name": "Piper Hope",
      "role": "Writer",
      "bio": "I love Jawed!\n",
      "imageUrl": "",
      "imageType": "url",
      "imagePath": null,
      "authorSub": [
        "rec9VhGYY3r9UVl6b",
        "rectD871phxWz5wnL",
        "recGW1zsEarKwjmo6"
      ]
    },
    {
      "id": "recHoQLGcGVMePRFe",
      "name": "Rachel Stern",
      "role": "Writer",
      "bio": "I love Jawed!\n",
      "imageUrl": "",
      "imageType": "url",
      "imagePath": null,
      "authorSub": [
        "recSXi8mLVVhyRO3I",
        "reckZsvL5sxi3Iut7"
      ]
    },
    {
      "id": "recuOPlOipl5AcnWU",
      "name": "Reuben Dsouza",
      "role": "Writer",
      "bio": "I love Jawed!\n",
      "imageUrl": "",
      "imageType": "url",
      "imagePath": null
    },
    {
      "id": "recUkhO4IuCasooVu",
      "name": "Sadie ",
      "role": "Writer",
      "bio": "I love Jawed!\n",
      "imageUrl": "",
      "imageType": "url",
      "imagePath": null,
      "authorSub": [
        "recpJPXY4Kv85HeNK",
        "rec2Bg74HMqTCCBNx",
        "rec8BAOxYhGfAwiq1",
        "rec6H3BgZHpPPcRTk",
        "recGxsAqSzeLmxDU8"
      ],
      "photoSub": [
        "recrw6PJnxqaHk1iD"
      ]
    },
    {
      "id": "recKGkNLkMgANmsGq",
      "name": "Sadie Shelkey",
      "role": "Writer",
      "bio": "I love Jawed!\n",
      "imageUrl": "",
      "imageType": "url",
      "imagePath": null
    },
    {
      "id": "recmtZ59TbGd1WM1z",
      "name": "Sage Clark",
      "role": "Writer",
      "bio": "I love Jawed!\n",
      "imageUrl": "",
      "imageType": "url",
      "imagePath": null,
      "authorSub": [
        "recO4dxuuNtdiWVzj",
        "rec5qvTL1nMoz6iKW",
        "recfoGKRrYhgZoTeZ",
        "reczOWRgpTgw5xOKo",
        "recVYYha5S7dmL6dJ"
      ]
    },
    {
      "id": "recJh1KQNywhRISG5",
      "name": "Sophie Ezrol",
      "role": "Writer",
      "bio": "I love Jawed!\n",
      "imageUrl": "",
      "imageType": "url",
      "imagePath": null,
      "authorSub": [
        "rec9RoyGmN6ewlKfO",
        "recHdlPMYAAdqYmUY",
        "recaxS3WltQDuDcWP",
        "rectK2e7FF0Dpi9qm"
      ]
    },
    {
      "id": "rec6KKJhAlg13VtKn",
      "name": "Taylor Olson",
      "role": "Writer",
      "bio": "I love Jawed!\n",
      "imageUrl": "",
      "imageType": "url",
      "imagePath": null,
      "photoSub": [
        "recedaVMAL942KFGc"
      ]
    },
    {
      "id": "rec2cM7sDli1zfU8g",
      "name": "Truck Schachtman",
      "role": "Writer",
      "bio": "I love Jawed!\n",
      "imageUrl": "",
      "imageType": "url",
      "imagePath": null,
      "authorSub": [
        "recPsCUgwPiNHtaUU"
      ]
    },
    {
      "id": "recXvWvw3G4jN5tmo",
      "name": "Tyronica Matseghurne",
      "role": "Writer",
      "bio": "I love Jawed!\n",
      "imageUrl": "",
      "imageType": "url",
      "imagePath": null,
      "authorSub": [
        "recIEAPzfTZ7UkSJc"
      ]
    },
    {
      "id": "recNrwwoaPVdgg85g",
      "name": "Via Sznewajs",
      "role": "Writer",
      "bio": "I love Jawed!\n",
      "imageUrl": "",
      "imageType": "url",
      "imagePath": null,
      "photoSub": [
        "rec9VhGYY3r9UVl6b",
        "recTIzaejYQEFFVVQ",
        "recFSJnS6SZIGN0gZ",
        "recSXi8mLVVhyRO3I",
        "recwf6Trzgk1m4uAk",
        "rec4eLXUGPBl3jldZ",
        "recQVDnw8VLXdQFgj",
        "recRn2sFqOabi55fd",
        "reczOWRgpTgw5xOKo",
        "recdaDlsxX43yuP7h",
        "recRBoofsKHcgXYIv",
        "recVYYha5S7dmL6dJ"
      ]
    },
    {
      "id": "rec2sLMvWLj7aRSCv",
      "name": "Vie",
      "role": "Writer",
      "bio": "Hi, I'm Vie! I'm studying Health Science, CGS '26 SAR '28! I love cats, yoga, and the like. Fueled by a chronic Twitter addiction, I enjoy satirical writing about current events! Excited to channel my passions through the Pinky Toe!!!",
      "imageUrl": "",
      "imageType": "url",
      "imagePath": null
    },
    {
      "id": "recKvtNrK0osLf1Bs",
      "name": "Willa Norvell",
      "role": "Writer",
      "bio": "Willa is 5’8”, pescatarian, and open-minded. She enjoys Peanut Butter Banana Kind Bars, fantasy maps, and Ayesha Erotica. In the future, Willa hopes to run into Kevin Spacey on the street so that she can run the other way. She is thrilled to write for Pinky Toe once again, here’s to a great second year!\n",
      "imageUrl": "",
      "imageType": "url",
      "imagePath": null,
      "authorSub": [
        "recBwPx8YjotwpQCK",
        "rechU8eOElJT0NKSM",
        "recwf6Trzgk1m4uAk",
        "rec4eLXUGPBl3jldZ",
        "recRBoofsKHcgXYIv"
      ]
    },
    {
      "id": "recgqh8EZ6qLEXXsA",
      "name": "Yara Ahmed",
      "role": "Writer",
      "bio": "I love Jawed!\n",
      "imageUrl": "",
      "imageType": "url",
      "imagePath": null,
      "photoSub": [
        "recEhUq9y6VGa76xp",
        "rec2yg5XpiKie4CCL",
        "recfJB6XsYhyFNvjU",
        "recGxsAqSzeLmxDU8",
        "recv0MVsHOGeZDFrD",
        "recbE7G1vBSQyVY8j",
        "rec5UBfOTf4Tstduy"
      ]
    }
  ],
  "timestamp": 1758575840514
>>>>>>> 36791ba3
}<|MERGE_RESOLUTION|>--- conflicted
+++ resolved
@@ -9,26 +9,10 @@
       "imageType": "url",
       "imagePath": null,
       "authorSub": [
-<<<<<<< HEAD
-        "sample-article-1",
-        "sample-article-2"
-      ],
-      "photoSub": [
-        "sample-photo-1"
-=======
         "recedaVMAL942KFGc",
         "recfQeaIeF6LK6Zyg",
         "recfJB6XsYhyFNvjU"
       ]
-    },
-    {
-      "id": "recZtkL9mFlnEVuka",
-      "name": "Adrianna Egan",
-      "role": "Writer",
-      "bio": "first time using photoshop, kinda nervous",
-      "imageUrl": "",
-      "imageType": "url",
-      "imagePath": null
     },
     {
       "id": "recqzeh29YuQiTSz3",
@@ -64,24 +48,6 @@
         "recSeKhpNtcZC98VM",
         "recGBxRFhrVVnOSSc"
       ]
-    },
-    {
-      "id": "recNuVghNDeoT2Ukz",
-      "name": "Aidan Fairchild-Sandoval",
-      "role": "Writer",
-      "bio": "Qualifications: Hot, Gay, and Brown",
-      "imageUrl": "",
-      "imageType": "url",
-      "imagePath": null
-    },
-    {
-      "id": "recalhUBu9vDRaZM5",
-      "name": "Alex Peplinski",
-      "role": "Writer",
-      "bio": "Alex is a sophomore from Dallas, TX studying biology on the pre-med track. In his free time, he plays the drums, sings in an a cappella group, and even writes sometimes. ",
-      "imageUrl": "",
-      "imageType": "url",
-      "imagePath": null
     },
     {
       "id": "recYVzIBtSDdFzydc",
@@ -132,81 +98,18 @@
         "recEKQltiwKfyn9lD",
         "recLy6WsOqR3jKuFZ",
         "recWuzh6A1Q1xVPoN",
-        "rec5UBfOTf4Tstduy",
-        "recNvTvYiLQKIqaIG"
+        "rec5UBfOTf4Tstduy"
       ],
       "photoSub": [
-        "recpJPXY4Kv85HeNK",
-        "recj7xlAfp7s7rrR2",
-        "recsW3p3JlkI2yiYl",
-        "recd3vObvDdf2zkCd",
-        "recqWG2TB9vBKrPs5",
-        "recucl9QbQsvgViZo",
-        "rectD871phxWz5wnL",
-        "recPsCUgwPiNHtaUU",
-        "recr9sW7qrFCQgO20",
-        "rec4SnBYuCJ30zX7D",
-        "rec2Bg74HMqTCCBNx",
-        "recVTm5CZUjUMybxF",
-        "rec9RoyGmN6ewlKfO",
-        "recqv92nLW3CAQs9H",
-        "recmDBYKCphtikHij",
-        "reccNWfXGOLzeMrMM",
-        "recY30NungwEfWEbd",
-        "recEXqJnuZXuXHLi7",
-        "recfnbE0T0qYfqt9E",
-        "recIvqHmrXO8aEfVm",
-        "recfGgRSmED4MuRce",
-        "rec9VM3surMszV913",
-        "recMaSCJDBIbPjFz8",
-        "rec9goJ62DEMuv3He",
-        "recvGnv4rkieTsnrp",
-        "recgzrjlNbhnSTIiQ",
-        "recZ9B8rROf67jQGp",
-        "recP7mKyQluIjnn7f",
-        "recZvw6R8g5R4wFX1",
-        "recZKxTThO1Y4TiDY",
-        "reclbSYzNzXvELMrL",
-        "rechU8eOElJT0NKSM",
-        "recu3nRER1QvayQa5",
-        "recayZL1twQt5Zx6Z",
-        "recrATeKeR0MzsId9",
-        "recO4dxuuNtdiWVzj",
-        "recApARAqXjZghKsa",
-        "recrtyzS4I8tWSZh9",
-        "recfQeaIeF6LK6Zyg",
-        "recrBzF25lXGjrpJX",
-        "recD4av5Td4ww0eg5",
-        "recop8Ui1vgkXv4J4",
-        "rec0dBv2iMdSt2YS8",
-        "recm3ncACJMqkEAv6",
-        "recURHoQeIAa2gNNA",
-        "rec5EXyPrJTabMlYY",
-        "recEKQltiwKfyn9lD",
-        "rec8YrOXZlGTRVbo7",
-        "recIEAPzfTZ7UkSJc",
-        "reci4FOenGXR6uYz5",
-        "recpLGBj4dJA5YkJp",
-        "reclMxmS6QKgVzwEY",
-        "recXdZqiuK3WGrXrB",
-        "recGOSexZqhrDRBcB",
-        "recpwIhW9uEYCmjxP",
-        "recaWRNCANRkeTxYF",
-        "recwVGsbn55yvAWMW",
-        "rec6Z60kzn1VR4eMC",
-        "rec2kbiCZuowebSjG",
-        "recpETc8UeQ7QTriz",
-        "recBwPx8YjotwpQCK",
-        "recqXnKerjLVNrCDJ",
-        "recWuzh6A1Q1xVPoN"
-      ]
-    },
-    {
-      "id": "reclsRu8t2z2EyDOh",
-      "name": "Ariana Beck",
-      "role": "Writer",
-      "bio": "I love Jawed!\n",
-      "imageUrl": "",
+        "sample-photo-1"
+      ]
+    },
+    {
+      "id": "rec2",
+      "name": "Emily Rodriguez",
+      "role": "Lead Writer",
+      "bio": "Comedian and essayist focusing on intersectional feminism and representation in media.",
+      "imageUrl": "/api/images/https%3A%2F%2Fimages.unsplash.com%2Fphoto-1508214751196-bcfd4ca60f91%3Fixlib%3Drb-1.2.1%26auto%3Dformat%26fit%3Dcrop%26w%3D800%26q%3D80",
       "imageType": "url",
       "imagePath": null,
       "authorSub": [
@@ -273,6 +176,15 @@
       ]
     },
     {
+      "id": "recGaH5clUrNQG3UZ",
+      "name": "Cassidy Wall",
+      "role": "Writer",
+      "bio": "I love Jawed!\n",
+      "imageUrl": "",
+      "imageType": "url",
+      "imagePath": null
+    },
+    {
       "id": "recHvFBgqSTJF9jNw",
       "name": "Caterina Terrizz",
       "role": "Writer",
@@ -283,27 +195,17 @@
       "photoSub": [
         "recw4Zbm225axjGv5",
         "rec8qnAFSu1UlnbSg"
->>>>>>> 36791ba3
-      ]
-    },
-    {
-      "id": "rec2",
-      "name": "Emily Rodriguez",
-      "role": "Lead Writer",
-      "bio": "Comedian and essayist focusing on intersectional feminism and representation in media.",
-      "imageUrl": "/api/images/https%3A%2F%2Fimages.unsplash.com%2Fphoto-1508214751196-bcfd4ca60f91%3Fixlib%3Drb-1.2.1%26auto%3Dformat%26fit%3Dcrop%26w%3D800%26q%3D80",
-      "imageType": "url",
-      "imagePath": null,
-      "authorSub": [
-<<<<<<< HEAD
-        "sample-article-3",
-        "sample-article-4",
-        "sample-article-5"
-      ],
-      "photoSub": [
-        "sample-photo-2",
-        "sample-photo-3"
-=======
+      ]
+    },
+    {
+      "id": "recOMyKyUC2lxsiKr",
+      "name": "Ces Lodovico",
+      "role": "Writer",
+      "bio": "I love Jawed!\n",
+      "imageUrl": "",
+      "imageType": "url",
+      "imagePath": null,
+      "authorSub": [
         "recr9sW7qrFCQgO20",
         "recApARAqXjZghKsa",
         "reci4FOenGXR6uYz5",
@@ -347,68 +249,28 @@
         "recZvw6R8g5R4wFX1",
         "recrATeKeR0MzsId9",
         "recuhMwyTcaayrf9h",
-        "recW5HnXSUGwtT1aP",
-        "recbmrNMi8ZpXXmJE"
-      ]
-    },
-    {
-      "id": "recl1loLCq8sm7NHd",
-      "name": "Eli Lynch",
-      "role": "Writer",
-      "bio": "I love Jawed!\n",
-      "imageUrl": "",
-      "imageType": "url",
-      "imagePath": null
-    },
-    {
-      "id": "recNwxpWgzmS6Ts1F",
-      "name": "Elizabeth Morearty",
-      "role": "Writer",
-      "bio": "I love Jawed!\n",
-      "imageUrl": "",
-      "imageType": "url",
-      "imagePath": null,
-      "photoSub": [
-        "recg8tRoSEzgtbQVm",
-        "recg4PnGPv2x6WmXe",
-        "recy5YPSOCP1Lelpk",
-        "recKOk3k8L79JP6YJ",
-        "rec7hS0r7SWLoKJm0",
-        "recRlv2TFb1GLD6CX",
-        "recW5HnXSUGwtT1aP",
-        "recE5pKivsH3syL0L",
-        "recQgVsmzZrsLuhEb",
-        "recRV7JdEc7Y9OaIa",
-        "reczb1AUBnpSNbxYl",
-        "recGBxRFhrVVnOSSc",
-        "recwuf2fJS7PVvwZ7"
-      ]
-    },
-    {
-      "id": "recHxXPZOKZWkR0u6",
-      "name": "Ellie Tiwari",
-      "role": "Writer",
-      "bio": "I love lying!",
-      "imageUrl": "",
-      "imageType": "url",
-      "imagePath": null
-    },
-    {
-      "id": "reclVuOApEAZPwIf3",
-      "name": "Emma Santos",
-      "role": "Writer",
-      "bio": "I love Jawed!\n",
-      "imageUrl": "",
-      "imageType": "url",
-      "imagePath": null,
-      "authorSub": [
-        "recpLGBj4dJA5YkJp",
-        "recQNJenq5Y2qU4FD",
-        "recrBzF25lXGjrpJX",
-        "recEhUq9y6VGa76xp",
-        "recMaSCJDBIbPjFz8",
-        "recscaECzXSMnY1ND"
->>>>>>> 36791ba3
+        "recW5HnXSUGwtT1aP"
+      ]
+    },
+    {
+      "id": "recZYbpEkFkyD2Z9w",
+      "name": "Elana Felig ",
+      "role": "Writer",
+      "bio": "I love Jawed!\n",
+      "imageUrl": "",
+      "imageType": "url",
+      "imagePath": null,
+      "authorSub": [
+        "recGOSexZqhrDRBcB",
+        "recpYgNaLFFdC7vl7",
+        "recbqqFYn6IQgNJFc",
+        "recZKxTThO1Y4TiDY",
+        "recg5BL01wKq7Cj3t",
+        "recqkxTgFd50gZVYa"
+      ],
+      "photoSub": [
+        "recscaECzXSMnY1ND",
+        "reck1otRde60Hljyg"
       ]
     },
     {
@@ -423,14 +285,6 @@
         "sample-article-6"
       ],
       "photoSub": [
-<<<<<<< HEAD
-        "sample-photo-4",
-        "sample-photo-5"
-      ]
-    }
-  ],
-  "timestamp": 1762104647109
-=======
         "recMzm4xyOTAIOUv8"
       ]
     },
@@ -454,24 +308,6 @@
       "photoSub": [
         "reckZsvL5sxi3Iut7"
       ]
-    },
-    {
-      "id": "recIFn7416d22TIyp",
-      "name": "Lizzy Morearty",
-      "role": "Writer",
-      "bio": "grande pink drink no fruit add-ins",
-      "imageUrl": "",
-      "imageType": "url",
-      "imagePath": null
-    },
-    {
-      "id": "recdzQhTdgxNMTV4M",
-      "name": "Lucy Wang",
-      "role": "Dev",
-      "bio": "Hey there! I'm Lucy from \"the Website Team\" at Pinky Toe! I might not be good at writing jokes, but I am good at writing code (usually for websites, like the one you're on right now!), and that's what I do here too. Quick! Pop quiz: you can usually find Lucy... A. Debugging her own code, B. Trying to not anger the geese in Boston Common, C. Choosing C as the correct answer, D. Speed-walking somewhere because she's late (again)",
-      "imageUrl": "",
-      "imageType": "url",
-      "imagePath": null
     },
     {
       "id": "recYigetjlh094xGR",
@@ -500,6 +336,15 @@
         "recOlI3fUexIc2CI4",
         "rec6rPIDoZBeteIPC"
       ]
+    },
+    {
+      "id": "recYR2vAO3pOFnDQw",
+      "name": "Maddie lam ",
+      "role": "Writer",
+      "bio": "I love Jawed!\n",
+      "imageUrl": "",
+      "imageType": "url",
+      "imagePath": null
     },
     {
       "id": "recAif1lt3Y0LaCXl",
@@ -852,6 +697,5 @@
       ]
     }
   ],
-  "timestamp": 1758575840514
->>>>>>> 36791ba3
+  "timestamp": 1758392626596
 }